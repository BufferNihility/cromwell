package cromwell.services.metadata

import java.nio.file.Path
import java.time.OffsetDateTime

import cats.data.NonEmptyList
import cromwell.core.WorkflowId
import cromwell.core.path.PathImplicits._
import org.slf4j.LoggerFactory
import wdl4s.values.{WdlBoolean, WdlFloat, WdlInteger, WdlOptionalValue, WdlValue}

case class MetadataJobKey(callFqn: String, index: Option[Int], attempt: Int)

case class MetadataKey(workflowId: WorkflowId, jobKey: Option[MetadataJobKey], key: String)

object MetadataKey {

  val KeySeparator = ':'

  def apply(workflowId: WorkflowId, jobKey: Option[MetadataJobKey], keys: String*): MetadataKey = {
    new MetadataKey(workflowId, jobKey, compositeKey(keys:_*))
  }

  def compositeKey(keys: String*) = keys.toList.mkString(KeySeparator.toString)
}

object MetadataEvent {
  def apply(key: MetadataKey, value: MetadataValue) = new MetadataEvent(key, Option(value), OffsetDateTime.now)
  def empty(key: MetadataKey) = new MetadataEvent(key, None, OffsetDateTime.now)
}


sealed trait MetadataType { def typeName: String }
case object MetadataString extends MetadataType { override val typeName = "string" }
case object MetadataInt extends MetadataType { override val typeName = "int" }
case object MetadataNumber extends MetadataType { override val typeName = "number" }
case object MetadataBoolean extends MetadataType { override val typeName = "boolean" }

object MetadataValue {
<<<<<<< HEAD
  def apply(value: Any) = {
=======
  def apply(value: Any): MetadataValue = {
>>>>>>> 26ade632
    Option(value).getOrElse("") match {
      case WdlInteger(i) => new MetadataValue(i.toString, MetadataInt)
      case WdlFloat(f) => new MetadataValue(f.toString, MetadataNumber)
      case WdlBoolean(b) => new MetadataValue(b.toString, MetadataBoolean)
      case WdlOptionalValue(_, Some(o)) => apply(o)
      case value: WdlValue => new MetadataValue(value.valueString, MetadataString)
      case _: Int | Long => new MetadataValue(value.toString, MetadataInt)
      case _: Double | Float => new MetadataValue(value.toString, MetadataNumber)
      case _: Boolean => new MetadataValue(value.toString, MetadataBoolean)
      case path: Path => new MetadataValue(path.toRealString, MetadataString)
      case _ => new MetadataValue(value.toString, MetadataString)
    }
  }
}

object MetadataType {
  val log = LoggerFactory.getLogger("Metadata Type")

  def fromString(s: String) = s match {
    case MetadataString.typeName => MetadataString
    case MetadataInt.typeName => MetadataInt
    case MetadataNumber.typeName => MetadataNumber
    case MetadataBoolean.typeName => MetadataBoolean
    case _ =>
      log.warn(s"Unknown Metadata type $s. Falling back to MetadataString type")
      MetadataString
  }
}

case class MetadataValue(value: String, valueType: MetadataType)

case class MetadataEvent(key: MetadataKey, value: Option[MetadataValue], offsetDateTime: OffsetDateTime)

case class MetadataQueryJobKey(callFqn: String, index: Option[Int], attempt: Int)

object MetadataQueryJobKey {
  def forMetadataJobKey(jobKey: MetadataJobKey) = MetadataQueryJobKey(jobKey.callFqn, jobKey.index, jobKey.attempt)
}

case class MetadataQuery(workflowId: WorkflowId, jobKey: Option[MetadataQueryJobKey], key: Option[String],
                         includeKeysOption: Option[NonEmptyList[String]],
                         excludeKeysOption: Option[NonEmptyList[String]],
                         expandSubWorkflows: Boolean)

object MetadataQuery {
  def forWorkflow(workflowId: WorkflowId) = MetadataQuery(workflowId, None, None, None, None, expandSubWorkflows = false)

  def forJob(workflowId: WorkflowId, jobKey: MetadataJobKey) = {
    MetadataQuery(workflowId, Option(MetadataQueryJobKey.forMetadataJobKey(jobKey)), None, None, None, expandSubWorkflows = false)
  }

  def forKey(key: MetadataKey) = {
    MetadataQuery(key.workflowId, key.jobKey map MetadataQueryJobKey.forMetadataJobKey, Option(key.key), None, None, expandSubWorkflows = false)
  }
}<|MERGE_RESOLUTION|>--- conflicted
+++ resolved
@@ -37,11 +37,7 @@
 case object MetadataBoolean extends MetadataType { override val typeName = "boolean" }
 
 object MetadataValue {
-<<<<<<< HEAD
-  def apply(value: Any) = {
-=======
   def apply(value: Any): MetadataValue = {
->>>>>>> 26ade632
     Option(value).getOrElse("") match {
       case WdlInteger(i) => new MetadataValue(i.toString, MetadataInt)
       case WdlFloat(f) => new MetadataValue(f.toString, MetadataNumber)
