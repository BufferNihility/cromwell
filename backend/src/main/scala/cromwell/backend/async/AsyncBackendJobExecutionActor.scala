package cromwell.backend.async

import akka.actor.{Actor, ActorLogging, ActorRef}
import cromwell.backend.BackendJobDescriptor
import cromwell.backend.BackendJobExecutionActor._
import cromwell.backend.async.AsyncBackendJobExecutionActor._
import cromwell.core.CromwellFatalExceptionMarker
import cromwell.core.retry.{Retry, SimpleExponentialBackoff}
import cromwell.services.metadata.MetadataService.MetadataServiceResponse

import scala.concurrent.duration._
import scala.concurrent.{ExecutionContext, Future, Promise}
import scala.util.{Failure, Success}

object AsyncBackendJobExecutionActor {

  sealed trait AsyncBackendJobExecutionActorMessage
  private final case class IssuePollRequest(executionHandle: ExecutionHandle) extends AsyncBackendJobExecutionActorMessage
  private final case class PollResponseReceived(executionHandle: ExecutionHandle) extends AsyncBackendJobExecutionActorMessage
  private final case class FailAndStop(reason: Throwable) extends AsyncBackendJobExecutionActorMessage
  private final case class Finish(executionHandle: ExecutionHandle) extends AsyncBackendJobExecutionActorMessage

  trait JobId

  sealed trait ExecutionMode extends AsyncBackendJobExecutionActorMessage {
    def jobId: Option[JobId] = None
  }
  case object Execute extends ExecutionMode
  final case class Recover(recoveryId: JobId) extends ExecutionMode {
    override def jobId = Option(recoveryId)
  }
}

trait AsyncBackendJobExecutionActor { this: Actor with ActorLogging =>

  def retryable: Boolean

  def isFatal(throwable: Throwable): Boolean = throwable.isInstanceOf[CromwellFatalExceptionMarker]

  def isTransient(throwable: Throwable): Boolean = !isFatal(throwable)

  private def withRetry[A](work: () => Future[A], backOff: SimpleExponentialBackoff): Future[A] = {
    Retry.withRetry(work, isTransient = isTransient, isFatal = isFatal, backoff = backOff)(context.system)
  }

  private def robustExecuteOrRecover(mode: ExecutionMode) = {
    withRetry(() => executeOrRecover(mode), executeOrRecoverBackOff) onComplete {
      case Success(h) => self ! IssuePollRequest(h)
      case Failure(t) => self ! FailAndStop(t)
    }
  }

  def pollBackOff: SimpleExponentialBackoff

  def executeOrRecoverBackOff: SimpleExponentialBackoff

  private def robustPoll(handle: ExecutionHandle) = {
    withRetry(() => poll(handle), pollBackOff) onComplete {
      case Success(h) => self ! PollResponseReceived(h)
      case Failure(t) => self ! FailAndStop(t)
    }
  }

  private def failAndStop(t: Throwable) = {
    val responseBuilder = if (retryable) JobFailedRetryableResponse else JobFailedNonRetryableResponse
    completionPromise.success(responseBuilder.apply(jobDescriptor.key, t, None))
    context.stop(self)
  }

  def receive: Receive = {
    case mode: ExecutionMode => robustExecuteOrRecover(mode)
    case IssuePollRequest(handle) => robustPoll(handle)
    case PollResponseReceived(handle) if handle.isDone => self ! Finish(handle)
    case PollResponseReceived(handle) =>
      // This should stash the Cancellable someplace so it can be cancelled once polling is complete.
      // -Ywarn-value-discard
      context.system.scheduler.scheduleOnce(pollBackOff.backoffMillis.millis, self, IssuePollRequest(handle))
      ()
<<<<<<< HEAD
    case Finish(SuccessfulExecutionHandle(outputs, returnCode, jobDetritusFiles, executionEvents, resultsClonedFrom)) =>
=======
    case Finish(SuccessfulExecutionHandle(outputs, returnCode, jobDetritusFiles, executionEvents, _)) =>
>>>>>>> 26ade632
      completionPromise.success(JobSucceededResponse(jobDescriptor.key, Some(returnCode), outputs, Option(jobDetritusFiles), executionEvents))
      context.stop(self)
    case Finish(FailedNonRetryableExecutionHandle(throwable, returnCode)) =>
      completionPromise.success(JobFailedNonRetryableResponse(jobDescriptor.key, throwable, returnCode))
      context.stop(self)
    case Finish(FailedRetryableExecutionHandle(throwable, returnCode)) =>
      completionPromise.success(JobFailedRetryableResponse(jobDescriptor.key, throwable, returnCode))
      context.stop(self)
    case Finish(cromwell.backend.async.AbortedExecutionHandle) =>
      completionPromise.success(AbortedResponse(jobDescriptor.key))
      context.stop(self)
    case FailAndStop(t) => failAndStop(t)
    case response: MetadataServiceResponse => handleMetadataServiceResponse(sender(), response)
    case badMessage => log.error(s"Unexpected message $badMessage.")
  }

  /**
    * Handles metadata service responses, with a default implementation that ignores all successes and failures.
    *
    * Any AsyncBackendJobExecutionActor that happens to use the serviceRegistryActor will have ack messages returning.
    * One may optionally handle the ack responses here, or use the default implementation which is to ignore the ack.
    * Sub classes may choose to resend the metadata based on the success or failure response.
    *
    * @param response The response from metadata service, possibly a failure to store the metadata due to a network
    *                 hiccup etc.
    */
  protected def handleMetadataServiceResponse(sentBy: ActorRef, response: MetadataServiceResponse): Unit = {}

  /**
    * Update the ExecutionHandle
    */
  def poll(previous: ExecutionHandle)(implicit ec: ExecutionContext): Future[ExecutionHandle]

  def executeOrRecover(mode: ExecutionMode)(implicit ec: ExecutionContext): Future[ExecutionHandle]

  def completionPromise: Promise[BackendJobExecutionResponse]

  def jobDescriptor: BackendJobDescriptor

  protected implicit def ec: ExecutionContext
}<|MERGE_RESOLUTION|>--- conflicted
+++ resolved
@@ -76,11 +76,7 @@
       // -Ywarn-value-discard
       context.system.scheduler.scheduleOnce(pollBackOff.backoffMillis.millis, self, IssuePollRequest(handle))
       ()
-<<<<<<< HEAD
-    case Finish(SuccessfulExecutionHandle(outputs, returnCode, jobDetritusFiles, executionEvents, resultsClonedFrom)) =>
-=======
     case Finish(SuccessfulExecutionHandle(outputs, returnCode, jobDetritusFiles, executionEvents, _)) =>
->>>>>>> 26ade632
       completionPromise.success(JobSucceededResponse(jobDescriptor.key, Some(returnCode), outputs, Option(jobDetritusFiles), executionEvents))
       context.stop(self)
     case Finish(FailedNonRetryableExecutionHandle(throwable, returnCode)) =>
