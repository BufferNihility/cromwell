package cromwell.backend

import com.typesafe.config.ConfigFactory
import cromwell.backend.BackendJobExecutionActor.{BackendJobExecutionResponse, JobFailedNonRetryableResponse, JobFailedRetryableResponse, JobSucceededResponse}
import cromwell.backend.io.TestWorkflows._
import cromwell.core.{WorkflowId, WorkflowOptions}
<<<<<<< HEAD
import wdl4s.util.AggregatedException
=======
import lenthall.exception.AggregatedException
>>>>>>> 26ade632
import org.scalatest.Matchers
import org.scalatest.concurrent.ScalaFutures
import org.scalatest.time.{Millis, Seconds, Span}
import org.specs2.mock.Mockito
import spray.json.{JsObject, JsValue}
import wdl4s._
import wdl4s.expression.NoFunctions
import wdl4s.values.WdlValue

trait BackendSpec extends ScalaFutures with Matchers with Mockito {

  implicit val defaultPatience = PatienceConfig(timeout = Span(5, Seconds), interval = Span(500, Millis))

  def testWorkflow(workflow: TestWorkflow, backend: BackendJobExecutionActor, inputs: Map[String, WdlValue] = Map.empty) = {
    executeJobAndAssertOutputs(backend, workflow.expectedResponse)
  }

  def buildWorkflowDescriptor(wdl: WdlSource,
                              inputs: Map[String, WdlValue] = Map.empty,
                              options: WorkflowOptions = WorkflowOptions(JsObject(Map.empty[String, JsValue])),
                              runtime: String = "") = {
    BackendWorkflowDescriptor(
      WorkflowId.randomId(),
      WdlNamespaceWithWorkflow.load(wdl.replaceAll("RUNTIME", runtime), Seq.empty[ImportResolver]).workflow,
      inputs,
      options
    )
  }

  def fqnMapToDeclarationMap(m: Map[String, WdlValue]): Map[Declaration, WdlValue] = {
    m map {
      case (fqn, v) =>
        val mockDeclaration = mock[Declaration]
        mockDeclaration.fullyQualifiedName returns fqn
        mockDeclaration.unqualifiedName returns fqn.split('.').lastOption.getOrElse(fqn)
        mockDeclaration -> v
    }
  }

  def jobDescriptorFromSingleCallWorkflow(workflowDescriptor: BackendWorkflowDescriptor,
                                          inputs: Map[String, WdlValue],
                                          options: WorkflowOptions,
                                          runtimeAttributeDefinitions: Set[RuntimeAttributeDefinition]): BackendJobDescriptor = {
    val call = workflowDescriptor.workflow.taskCalls.head
    val jobKey = BackendJobDescriptorKey(call, None, 1)
    val inputDeclarations = call.evaluateTaskInputs(inputs, NoFunctions)
    val evaluatedAttributes = RuntimeAttributeDefinition.evaluateRuntimeAttributes(call.task.runtimeAttributes, NoFunctions, inputDeclarations).get // .get is OK here because this is a test
    val runtimeAttributes = RuntimeAttributeDefinition.addDefaultsToAttributes(runtimeAttributeDefinitions, options)(evaluatedAttributes)
    BackendJobDescriptor(workflowDescriptor, jobKey, runtimeAttributes, inputDeclarations)
  }

  def jobDescriptorFromSingleCallWorkflow(wdl: WdlSource,
                                          options: WorkflowOptions,
                                          runtimeAttributeDefinitions: Set[RuntimeAttributeDefinition]): BackendJobDescriptor = {
    val workflowDescriptor = buildWorkflowDescriptor(wdl)
    val call = workflowDescriptor.workflow.taskCalls.head
    val jobKey = BackendJobDescriptorKey(call, None, 1)
<<<<<<< HEAD
    val inputDeclarations = fqnMapToDeclarationMap(workflowDescriptor.inputs)
=======
    val inputDeclarations = fqnMapToDeclarationMap(workflowDescriptor.knownValues)
>>>>>>> 26ade632
    val evaluatedAttributes = RuntimeAttributeDefinition.evaluateRuntimeAttributes(call.task.runtimeAttributes, NoFunctions, inputDeclarations).get // .get is OK here because this is a test
    val runtimeAttributes = RuntimeAttributeDefinition.addDefaultsToAttributes(runtimeAttributeDefinitions, options)(evaluatedAttributes)
    BackendJobDescriptor(workflowDescriptor, jobKey, runtimeAttributes, inputDeclarations)
  }

  def jobDescriptorFromSingleCallWorkflow(wdl: WdlSource,
                                          runtime: String,
                                          attempt: Int,
                                          options: WorkflowOptions,
                                          runtimeAttributeDefinitions: Set[RuntimeAttributeDefinition]): BackendJobDescriptor = {
    val workflowDescriptor = buildWorkflowDescriptor(wdl, runtime = runtime)
    val call = workflowDescriptor.workflow.taskCalls.head
    val jobKey = BackendJobDescriptorKey(call, None, attempt)
<<<<<<< HEAD
    val inputDeclarations = fqnMapToDeclarationMap(workflowDescriptor.inputs)
=======
    val inputDeclarations = fqnMapToDeclarationMap(workflowDescriptor.knownValues)
>>>>>>> 26ade632
    val evaluatedAttributes = RuntimeAttributeDefinition.evaluateRuntimeAttributes(call.task.runtimeAttributes, NoFunctions, inputDeclarations).get // .get is OK here because this is a test
    val runtimeAttributes = RuntimeAttributeDefinition.addDefaultsToAttributes(runtimeAttributeDefinitions, options)(evaluatedAttributes)
    BackendJobDescriptor(workflowDescriptor, jobKey, runtimeAttributes, inputDeclarations)
  }

  def assertResponse(executionResponse: BackendJobExecutionResponse, expectedResponse: BackendJobExecutionResponse) = {
    (executionResponse, expectedResponse) match {
      case (JobSucceededResponse(_, _, responseOutputs, _, _), JobSucceededResponse(_, _, expectedOutputs, _, _)) =>
        responseOutputs.size shouldBe expectedOutputs.size
        responseOutputs foreach {
          case (fqn, out) =>
            val expectedOut = expectedOutputs.get(fqn)
            expectedOut.isDefined shouldBe true
            expectedOut.get.wdlValue.valueString shouldBe out.wdlValue.valueString
        }
      case (JobFailedNonRetryableResponse(_, failure, _), JobFailedNonRetryableResponse(_, expectedFailure, _)) =>
        failure.getClass shouldBe expectedFailure.getClass
        concatenateCauseMessages(failure) should include(expectedFailure.getMessage)
      case (JobFailedRetryableResponse(_, failure, _), JobFailedRetryableResponse(_, expectedFailure, _)) =>
        failure.getClass shouldBe expectedFailure.getClass
      case (response, expectation) =>
        fail(s"Execution response $response wasn't conform to expectation $expectation")
    }
  }

  private def concatenateCauseMessages(t: Throwable): String = t match {
    case null => ""
<<<<<<< HEAD
    case ae: AggregatedException => ae.getMessage + ae.exceptions.map(concatenateCauseMessages(_)).mkString + concatenateCauseMessages(ae.getCause)
=======
    case ae: AggregatedException => ae.getMessage + " " + ae.throwables.map(innerT => concatenateCauseMessages(innerT.getCause)).mkString("\n")
>>>>>>> 26ade632
    case other: Throwable => other.getMessage + concatenateCauseMessages(t.getCause)
  }


  def executeJobAndAssertOutputs(backend: BackendJobExecutionActor, expectedResponse: BackendJobExecutionResponse) = {
    whenReady(backend.execute) { executionResponse =>
      assertResponse(executionResponse, expectedResponse)
    }
  }

  lazy val emptyBackendConfig = BackendConfigurationDescriptor(
    ConfigFactory.parseString("{}"), ConfigFactory.load())

  def firstJobDescriptorKey(workflowDescriptor: BackendWorkflowDescriptor): BackendJobDescriptorKey = {
    val call = workflowDescriptor.workflow.taskCalls.head
    BackendJobDescriptorKey(call, None, 1)
  }

  def firstJobDescriptor(workflowDescriptor: BackendWorkflowDescriptor,
                         inputs: Map[String, WdlValue] = Map.empty) = {
    BackendJobDescriptor(workflowDescriptor, firstJobDescriptorKey(workflowDescriptor), Map.empty, fqnMapToDeclarationMap(inputs))
  }
}

object BackendSpec extends BackendSpec<|MERGE_RESOLUTION|>--- conflicted
+++ resolved
@@ -4,11 +4,7 @@
 import cromwell.backend.BackendJobExecutionActor.{BackendJobExecutionResponse, JobFailedNonRetryableResponse, JobFailedRetryableResponse, JobSucceededResponse}
 import cromwell.backend.io.TestWorkflows._
 import cromwell.core.{WorkflowId, WorkflowOptions}
-<<<<<<< HEAD
-import wdl4s.util.AggregatedException
-=======
 import lenthall.exception.AggregatedException
->>>>>>> 26ade632
 import org.scalatest.Matchers
 import org.scalatest.concurrent.ScalaFutures
 import org.scalatest.time.{Millis, Seconds, Span}
@@ -66,11 +62,7 @@
     val workflowDescriptor = buildWorkflowDescriptor(wdl)
     val call = workflowDescriptor.workflow.taskCalls.head
     val jobKey = BackendJobDescriptorKey(call, None, 1)
-<<<<<<< HEAD
-    val inputDeclarations = fqnMapToDeclarationMap(workflowDescriptor.inputs)
-=======
     val inputDeclarations = fqnMapToDeclarationMap(workflowDescriptor.knownValues)
->>>>>>> 26ade632
     val evaluatedAttributes = RuntimeAttributeDefinition.evaluateRuntimeAttributes(call.task.runtimeAttributes, NoFunctions, inputDeclarations).get // .get is OK here because this is a test
     val runtimeAttributes = RuntimeAttributeDefinition.addDefaultsToAttributes(runtimeAttributeDefinitions, options)(evaluatedAttributes)
     BackendJobDescriptor(workflowDescriptor, jobKey, runtimeAttributes, inputDeclarations)
@@ -84,11 +76,7 @@
     val workflowDescriptor = buildWorkflowDescriptor(wdl, runtime = runtime)
     val call = workflowDescriptor.workflow.taskCalls.head
     val jobKey = BackendJobDescriptorKey(call, None, attempt)
-<<<<<<< HEAD
-    val inputDeclarations = fqnMapToDeclarationMap(workflowDescriptor.inputs)
-=======
     val inputDeclarations = fqnMapToDeclarationMap(workflowDescriptor.knownValues)
->>>>>>> 26ade632
     val evaluatedAttributes = RuntimeAttributeDefinition.evaluateRuntimeAttributes(call.task.runtimeAttributes, NoFunctions, inputDeclarations).get // .get is OK here because this is a test
     val runtimeAttributes = RuntimeAttributeDefinition.addDefaultsToAttributes(runtimeAttributeDefinitions, options)(evaluatedAttributes)
     BackendJobDescriptor(workflowDescriptor, jobKey, runtimeAttributes, inputDeclarations)
@@ -116,11 +104,7 @@
 
   private def concatenateCauseMessages(t: Throwable): String = t match {
     case null => ""
-<<<<<<< HEAD
-    case ae: AggregatedException => ae.getMessage + ae.exceptions.map(concatenateCauseMessages(_)).mkString + concatenateCauseMessages(ae.getCause)
-=======
     case ae: AggregatedException => ae.getMessage + " " + ae.throwables.map(innerT => concatenateCauseMessages(innerT.getCause)).mkString("\n")
->>>>>>> 26ade632
     case other: Throwable => other.getMessage + concatenateCauseMessages(t.getCause)
   }
 
