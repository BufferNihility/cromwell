--- conflicted
+++ resolved
@@ -242,30 +242,10 @@
   }
 
   override def usesEncryptedDocker: Boolean = true
-<<<<<<< HEAD
-}
-=======
 }
 
 object LifeSciencesFactory {
   private val config = ConfigFactory.load().getConfig("google")
-  /**
-    * More restricted version of com.google.api.services.cloudkms.v1.CloudKMSScopes.CLOUD_PLATFORM
-    * Could use that scope to keep things simple, but docs say to use a more restricted scope:
-    *
-    *   https://cloud.google.com/kms/docs/accessing-the-api#google_compute_engine
-    *
-    * For some reason this scope isn't listed as a constant under CloudKMSScopes.
-    */
-  val KmsScope = "https://www.googleapis.com/auth/cloudkms"
-
-  /**
-    * Scope to write metrics to Stackdriver Monitoring API.
-    * Used by the monitoring action.
-    *
-    * For some reason we couldn't find this scope within Google libraries
-    */
-  val MonitoringWrite = "https://www.googleapis.com/auth/monitoring.write"
 
   /**
     * An image with the Google Cloud SDK installed.
@@ -282,7 +262,4 @@
    * At the moment, the cloud-sdk:slim (727MB on 2019-09-26) and possibly stedolan/jq (182MB) decompressed ~= 1 GB
    */
   val CromwellImagesSizeRoundedUpInGB: Int = if (config.hasPath("cloud-sdk-image-size-gb")) { config.getInt("cloud-sdk-image-size-gb") } else 1
-}
-
-case class ProjectLabels(labels: Map[String, String])
->>>>>>> ff11d22f
+}