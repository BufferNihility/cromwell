--- conflicted
+++ resolved
@@ -21,16 +21,6 @@
 
 
 cromwell::build::run_centaur \
-<<<<<<< HEAD
-    -i hello \
-    -i long_cmd \
-    -i haplotypecaller.aws \
-    -i singlesample.aws \
-    -i inline_files \
-    -i sizeenginefunction \
-    -i if_then_else_expressions \
-    -e file_name_too_long
-=======
     -p 100 \
     -e localdockertest \
     -e inline_file \
@@ -53,6 +43,7 @@
     -e draft3_optional_input_from_scatter \
     -e iwdr_input_string \
     -e globbingindex \
+    -e file_name_too_long \
     -e cwl_cache_between_workflows \
     -e abort.scheduled_abort \
     -e cwl_cache_within_workflow \
@@ -60,6 +51,5 @@
     -e globbingscatter \
     -e inline_file_custom_entryname \
     -e draft3_globs   
->>>>>>> da6f5178
 
 cromwell::build::generate_code_coverage