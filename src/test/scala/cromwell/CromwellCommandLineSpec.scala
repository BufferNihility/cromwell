package cromwell

import better.files._
import cromwell.core.path.PathImplicits._
import cromwell.util.SampleWdl
import cromwell.util.SampleWdl.{FileClobber, FilePassingWorkflow, ThreeStep}
import org.scalatest.{FlatSpec, Matchers}

import scala.util.Try

class CromwellCommandLineSpec extends FlatSpec with Matchers {
  import CromwellCommandLineSpec._

  behavior of "CromwellCommandLine"

  it should "UsageAndExit with no arguments" in {
    CromwellCommandLine(List.empty[String]) shouldBe UsageAndExit
  }

  it should "RunServer when specified" in {
    CromwellCommandLine(List("server")) shouldBe RunServer
  }

  it should "UsageAndExit when supplying an argument to server" in {
    CromwellCommandLine(List("server", "foo")) shouldBe UsageAndExit
  }

  it should "UsageAndExit with no arguments to run" in {
    CromwellCommandLine(List("run")) shouldBe UsageAndExit
  }

  it should "fail with too many arguments to run" in {
    CromwellCommandLine(List("run", "bork", "bork", "bork", "bork", "bork", "blerg"))
<<<<<<< HEAD
=======
  }

  it should "VersionAndExit when the `-version` flag is passed" in {
    CromwellCommandLine(List("-version")) shouldBe VersionAndExit
>>>>>>> 26ade632
  }

  it should "RunSingle when supplying wdl and inputs" in {
    CromwellCommandLine(List("run", ThreeStepWithoutOptions.wdl, ThreeStepWithoutOptions.inputs)) shouldBe a [RunSingle]
  }

  it should "RunSingle with default inputs when only supplying wdl" in {
    val ccl = CromwellCommandLine(List("run", ThreeStepWithoutOptions.wdl)).asInstanceOf[RunSingle]
     ccl.sourceFiles.inputsJson shouldBe ThreeStepInputs
  }

  it should "RunSingle with defaults if you use dashes" in {
    val ccl = CromwellCommandLine(List("run", ThreeStepWithoutOptions.wdl, "-", "-", "-")).asInstanceOf[RunSingle]
    ccl.sourceFiles.inputsJson shouldBe "{}"
    ccl.sourceFiles.workflowOptionsJson shouldBe "{}"
  }

  it should "RunSingle with options, if passed in" in {
    val threeStep = WdlAndInputs(ThreeStep, optionsJson = """{ foobar bad json! }""")
    val ccl = CromwellCommandLine(List("run", threeStep.wdl, threeStep.inputs, threeStep.options)).asInstanceOf[RunSingle]
    ccl.sourceFiles.workflowOptionsJson shouldBe threeStep.optionsJson
  }

  it should "fail if inputs path does not exist" in {
    val ccl = Try(CromwellCommandLine(List("run", ThreeStepWithoutOptions.wdl, "/some/path/that/doesnt/exit")))
    ccl.isFailure shouldBe true
    ccl.failed.get.getMessage should include("Inputs does not exist")
  }

  it should "fail if inputs path is not writeable" in {
    val threeStep = WdlAndInputs(ThreeStep)
    threeStep.inputsFile setPermissions Set.empty
    val ccl = Try(CromwellCommandLine(List("run", threeStep.wdl, threeStep.inputs)))
    ccl.isFailure shouldBe true
    ccl.failed.get.getMessage should include("Inputs is not readable")
  }

  it should "fail if metadata path is not writeable" in {
    val threeStep = WdlAndInputs(ThreeStep)
    threeStep.metadataFile write "foo"
    threeStep.metadataFile setPermissions Set.empty
    val ccl = Try(CromwellCommandLine(List("run", threeStep.wdl, threeStep.inputs, "-", threeStep.metadata)))
    ccl.isFailure shouldBe true
    ccl.failed.get.getMessage should include("Unable to write to metadata directory:")
  }

  it should "run if imports directory is a .zip file" in {
    val wdlDir = File.newTemporaryDirectory("wdlDirectory")

    val filePassing = File.newTemporaryFile("filePassing", ".wdl", Option(wdlDir))
    val fileClobber = File.newTemporaryFile("fileClobber", ".wdl", Option(wdlDir))
    filePassing write FilePassingWorkflow.wdlSource()
    fileClobber write FileClobber.wdlSource()

    val zippedDir = wdlDir.zip()
    val zippedPath = zippedDir.pathAsString

    val ccl = Try(CromwellCommandLine(List("run", filePassing.pathAsString, "-", "-", "-", zippedPath)))
    ccl.isFailure shouldBe false

    zippedDir.delete(swallowIOExceptions = true)
  }
}

object CromwellCommandLineSpec {
  val ThreeStepWithoutOptions = WdlAndInputs(ThreeStep)
  val ThreeStepInputs = ThreeStepWithoutOptions.inputsFile.contentAsString

  /**
   * Create a temporary wdl file and inputs for the sampleWdl.
   * When the various properties are lazily accessed, they are also registered for deletion after the suite completes.
   */
  case class WdlAndInputs(sampleWdl: SampleWdl, optionsJson: String = "{}") {
    // Track all the temporary files we create, and delete them after the test.
    private var tempFiles = Vector.empty[File]

    lazy val wdlFile = {
      val file = File.newTemporaryFile(s"${sampleWdl.name}.", ".wdl")
      tempFiles :+= file
      file write sampleWdl.wdlSource("")
    }

    lazy val wdl = wdlFile.pathAsString

    lazy val inputsFile = {
      val file = File(wdlFile.path.swapExt(".wdl", ".inputs"))
      tempFiles :+= file
      file write sampleWdl.wdlJson
    }

    lazy val inputs = inputsFile.pathAsString

    lazy val optionsFile = {
      val file = File(wdlFile.path.swapExt(".wdl", ".options"))
      tempFiles :+= file
      file write optionsJson
    }

    lazy val options = optionsFile.pathAsString

    lazy val metadataFile = {
      val path = File(wdlFile.path.swapExt(".wdl", ".metadata.json"))
      tempFiles :+= path
      path
    }

    lazy val metadata = metadataFile.pathAsString

    def deleteTempFiles() = tempFiles.foreach(_.delete(swallowIOExceptions = true))
  }
}<|MERGE_RESOLUTION|>--- conflicted
+++ resolved
@@ -31,13 +31,10 @@
 
   it should "fail with too many arguments to run" in {
     CromwellCommandLine(List("run", "bork", "bork", "bork", "bork", "bork", "blerg"))
-<<<<<<< HEAD
-=======
   }
 
   it should "VersionAndExit when the `-version` flag is passed" in {
     CromwellCommandLine(List("-version")) shouldBe VersionAndExit
->>>>>>> 26ade632
   }
 
   it should "RunSingle when supplying wdl and inputs" in {
